from datetime import date
from typing import (
    AsyncGenerator,
    Callable,
    Coroutine,
    Dict,
    Final,
    Iterable,
    List,
    Mapping,
    Optional,
    Sequence,
    Union,
    cast,
)
from json import loads

from asyncio import get_event_loop, gather
from aiohttp import TCPConnector, ClientSession, ClientResponse
from aiohttp.helpers import BasicAuth
from pandas import DataFrame

from ._model import (
    EpiRangeLike,
    AEpiDataCall,
    EpiDataFormatType,
    EpiDataResponse,
    EpiRange,
    EpidataFieldInfo,
    OnlySupportsClassicFormatException,
    add_endpoint_to_url,
)
from ._endpoints import AEpiDataEndpoints
from ._constants import HTTP_HEADERS, BASE_URL
from ._covidcast import CovidcastDataSources, define_covidcast_fields


async def _async_request(
    url: str, params: Mapping[str, str], api_key: str, session: Optional[ClientSession] = None
) -> ClientResponse:
    async def call_impl(s: ClientSession) -> ClientResponse:
        res = await s.get(url, params=params, headers=HTTP_HEADERS, auth=BasicAuth("epidata", api_key))
        if res.status == 414:
            return await s.post(url, params=params, headers=HTTP_HEADERS, auth=BasicAuth("epidata", api_key))
        return res

    if session:
        return await call_impl(session)

    async with ClientSession() as s:
        return await call_impl(s)


class EpiDataAsyncCall(AEpiDataCall):
    """
    async version of an epidata call
    """

    _session: Final[Optional[ClientSession]]

    def __init__(
        self,
        base_url: str,
        api_key: str,
        session: Optional[ClientSession],
        endpoint: str,
        params: Mapping[str, Union[None, EpiRangeLike, Iterable[EpiRangeLike]]],
        meta: Optional[Sequence[EpidataFieldInfo]] = None,
        only_supports_classic: bool = False,
    ) -> None:
        super().__init__(base_url, api_key, endpoint, params, meta, only_supports_classic)
        self._session = session

    def with_base_url(self, base_url: str) -> "EpiDataAsyncCall":
        return EpiDataAsyncCall(base_url, self._api_key, self._session, self._endpoint, self._params)

    def with_session(self, session: ClientSession) -> "EpiDataAsyncCall":
        return EpiDataAsyncCall(self._base_url, self._api_key, session, self._endpoint, self._params)

    def with_api_key(self, api_key: str) -> "EpiDataAsyncCall":
        return EpiDataAsyncCall(self._base_url, api_key, self._session, self._endpoint, self._params)

    async def _call(
        self,
        format_type: Optional[EpiDataFormatType] = None,
        fields: Optional[Iterable[str]] = None,
    ) -> ClientResponse:
        url, params = self.request_arguments(format_type, fields)
        return await _async_request(url, params, self._api_key, self._session)

    async def classic(
        self, fields: Optional[Iterable[str]] = None, disable_date_parsing: Optional[bool] = False
    ) -> EpiDataResponse:
        """Request and parse epidata in CLASSIC message format."""
        self._verify_parameters()
        try:
            response = await self._call(None, fields)
            r = cast(EpiDataResponse, await response.json())
            epidata = r.get("epidata")
            if epidata and isinstance(epidata, list) and len(epidata) > 0 and isinstance(epidata[0], dict):
                r["epidata"] = [self._parse_row(row, disable_date_parsing=disable_date_parsing) for row in epidata]
            return r
        except Exception as e:  # pylint: disable=broad-except
            return {"result": 0, "message": f"error: {e}", "epidata": []}

    async def __call__(
        self, fields: Optional[Iterable[str]] = None, disable_date_parsing: Optional[bool] = False
    ) -> EpiDataResponse:
        """Request and parse epidata in CLASSIC message format."""
        return await self.classic(fields, disable_date_parsing=disable_date_parsing)

    async def json(
        self, fields: Optional[Iterable[str]] = None, disable_date_parsing: Optional[bool] = False
    ) -> List[Mapping[str, Union[str, int, float, date, None]]]:
        """Request and parse epidata in JSON format"""
        self._verify_parameters()
        if self.only_supports_classic:
            raise OnlySupportsClassicFormatException()
        response = await self._call(EpiDataFormatType.json, fields)
        response.raise_for_status()
        return [
            self._parse_row(row, disable_date_parsing)
            for row in cast(List[Mapping[str, Union[str, int, float, None]]], await response.json())
        ]

    async def df(
        self, fields: Optional[Iterable[str]] = None, disable_date_parsing: Optional[bool] = False
    ) -> DataFrame:
        """Request and parse epidata as a pandas data frame"""
        self._verify_parameters()
        if self.only_supports_classic:
            raise OnlySupportsClassicFormatException()
        r = await self.json(fields, disable_date_parsing=disable_date_parsing)
        return self._as_df(r, fields, disable_date_parsing)

    async def csv(self, fields: Optional[Iterable[str]] = None) -> str:
        """Request and parse epidata in CSV format"""
        self._verify_parameters()
        if self.only_supports_classic:
            raise OnlySupportsClassicFormatException()
        response = await self._call(EpiDataFormatType.csv, fields)
        response.raise_for_status()
        return await response.text()

    async def iter(
        self, fields: Optional[Iterable[str]] = None, disable_date_parsing: Optional[bool] = False
    ) -> AsyncGenerator[Mapping[str, Union[str, int, float, date, None]], None]:
        """Request and streams epidata rows"""
        self._verify_parameters()
        if self.only_supports_classic:
            raise OnlySupportsClassicFormatException()
        response = await self._call(EpiDataFormatType.jsonl, fields)
        response.raise_for_status()
        async for line in response.content:
            yield self._parse_row(loads(line), disable_date_parsing=disable_date_parsing)

    async def __(self) -> AsyncGenerator[Mapping[str, Union[str, int, float, date, None]], None]:
        return self.iter()


class Epidata(AEpiDataEndpoints[EpiDataAsyncCall]):
    """
    async epidata call class
    """

    _base_url: Final[str]
    _api_key: Final[str]
    _session: Final[Optional[ClientSession]]

    def __init__(self, api_key: str, base_url: str = BASE_URL, session: Optional[ClientSession] = None) -> None:
        super().__init__()
        self._api_key = api_key
        self._base_url = base_url
        self._session = session

    def with_base_url(self, base_url: str) -> "Epidata":
        return Epidata(self._api_key, base_url, self._session)

    def with_session(self, session: ClientSession) -> "Epidata":
        return Epidata(self._api_key, self._base_url, session)

    def with_api_key(self, api_key: str) -> "Epidata":
        return Epidata(api_key, self._base_url, self._session)

    def _create_call(
        self,
        endpoint: str,
        params: Mapping[str, Union[None, EpiRangeLike, Iterable[EpiRangeLike]]],
        meta: Optional[Sequence[EpidataFieldInfo]] = None,
        only_supports_classic: bool = False,
    ) -> EpiDataAsyncCall:
        return EpiDataAsyncCall(
            self._base_url, self._api_key, self._session, endpoint, params, meta, only_supports_classic
        )

    @staticmethod
    def all(
        calls: Iterable[EpiDataAsyncCall],
        call_api: Callable[[EpiDataAsyncCall, ClientSession], Coroutine],
        batch_size: int = 50,
    ) -> List:
        loop = get_event_loop()

        async def impl() -> List:
            tasks: List[Coroutine] = []
            connector = TCPConnector(limit=batch_size)
            async with ClientSession(connector=connector) as session:
                for call in calls:
                    co_routine = call_api(call, session)
                    tasks.append(co_routine)
                return list(await gather(*tasks))

        future = impl()
        return loop.run_until_complete(future)

    def all_classic(
        self,
        calls: Iterable[EpiDataAsyncCall],
        fields: Optional[Iterable[str]] = None,
        batch_size: int = 50,
    ) -> List[EpiDataResponse]:
        """
        runs the given calls in a batch asynchronously and return their responses
        """

        def call_api(call: EpiDataAsyncCall, session: ClientSession) -> Coroutine:
            return call.with_session(session).classic(fields)

        return self.all(calls, call_api, batch_size)

    def all_json(
        self,
        calls: Iterable[EpiDataAsyncCall],
        fields: Optional[Iterable[str]] = None,
        batch_size: int = 50,
    ) -> List[List[Dict]]:
        """
        runs the given calls in a batch asynchronously and return their responses
        """

        def call_api(call: EpiDataAsyncCall, session: ClientSession) -> Coroutine:
            return call.with_session(session).json(fields)

        return self.all(calls, call_api, batch_size)

    def all_csv(
        self,
        calls: Iterable[EpiDataAsyncCall],
        fields: Optional[Iterable[str]] = None,
        batch_size: int = 50,
    ) -> List[str]:
        """
        runs the given calls in a batch asynchronously and return their responses
        """

        def call_api(call: EpiDataAsyncCall, session: ClientSession) -> Coroutine:
            return call.with_session(session).csv(fields)

        return self.all(calls, call_api, batch_size)


<<<<<<< HEAD
__all__ = ["Epidata", "EpiDataAsyncCall", "EpiRange"]
=======
Epidata = EpiDataAsyncContext()


async def CovidcastEpidata(
    base_url: str = BASE_URL, session: Optional[ClientSession] = None
) -> CovidcastDataSources[EpiDataAsyncCall]:
    url = add_endpoint_to_url(base_url, "covidcast/meta")
    meta_data_res = await _async_request(url, {}, session)
    meta_data_res.raise_for_status()
    meta_data = await meta_data_res.json()

    def create_call(params: Mapping[str, Union[None, EpiRangeLike, Iterable[EpiRangeLike]]]) -> EpiDataAsyncCall:
        return EpiDataAsyncCall(base_url, session, "covidcast", params, define_covidcast_fields())

    return CovidcastDataSources.create(meta_data, create_call)


__all__ = ["Epidata", "EpiDataAsyncCall", "EpiDataAsyncContext", "EpiRange", "CovidcastEpidata"]
>>>>>>> 4b29389c
<|MERGE_RESOLUTION|>--- conflicted
+++ resolved
@@ -259,25 +259,18 @@
         return self.all(calls, call_api, batch_size)
 
 
-<<<<<<< HEAD
-__all__ = ["Epidata", "EpiDataAsyncCall", "EpiRange"]
-=======
-Epidata = EpiDataAsyncContext()
-
-
 async def CovidcastEpidata(
-    base_url: str = BASE_URL, session: Optional[ClientSession] = None
+    api_key: str, base_url: str = BASE_URL, session: Optional[ClientSession] = None
 ) -> CovidcastDataSources[EpiDataAsyncCall]:
     url = add_endpoint_to_url(base_url, "covidcast/meta")
-    meta_data_res = await _async_request(url, {}, session)
+    meta_data_res = await _async_request(url, {}, api_key, session)
     meta_data_res.raise_for_status()
     meta_data = await meta_data_res.json()
 
     def create_call(params: Mapping[str, Union[None, EpiRangeLike, Iterable[EpiRangeLike]]]) -> EpiDataAsyncCall:
-        return EpiDataAsyncCall(base_url, session, "covidcast", params, define_covidcast_fields())
+        return EpiDataAsyncCall(base_url, api_key, session, "covidcast", params, define_covidcast_fields())
 
     return CovidcastDataSources.create(meta_data, create_call)
 
 
-__all__ = ["Epidata", "EpiDataAsyncCall", "EpiDataAsyncContext", "EpiRange", "CovidcastEpidata"]
->>>>>>> 4b29389c
+__all__ = ["Epidata", "EpiDataAsyncCall", "EpiRange", "CovidcastEpidata"]